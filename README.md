--- conflicted
+++ resolved
@@ -1,11 +1,7 @@
 # hobby_prosjekt
 hobby prosjekt (?)
 # React med TypeScript
-<<<<<<< HEAD
-sirfefid
-=======
 fksal
->>>>>>> ee1b7631
 Dette er et ganske simpelt prosjekt med ordinær React med TypeScript som bygges med [Vite](https://vitejs.dev/)
 
 Vi har mer eller mindre kjørt kommandoen for å opprette et nytt React-prosjekt med TypeScript og Vite, og så har vi fjernet [`eslint`](https://www.npmjs.com/package/eslint), lagt til [`prettier`](https://www.npmjs.com/package/prettier), og gjort noen endringer i selve koden.
